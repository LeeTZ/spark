--- conflicted
+++ resolved
@@ -104,13 +104,12 @@
       <version>${fasterxml.jackson.version}</version>
     </dependency>
     <dependency>
-<<<<<<< HEAD
       <groupId>org.apache.arrow</groupId>
       <artifactId>arrow-vector</artifactId>
-=======
+    </dependency>
+    <dependency>
       <groupId>org.apache.xbean</groupId>
       <artifactId>xbean-asm5-shaded</artifactId>
->>>>>>> 7536e284
     </dependency>
     <dependency>
       <groupId>org.scalacheck</groupId>
